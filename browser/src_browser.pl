#!/usr/bin/env swipl
% -*- mode: Prolog -*-

%% For the overall structure of this, see
%% https://github.com/kamahen/swipl-server-js-client/blob/master/simple_server.pl

%% Start this with
%%   http://localhost:9999
%%     which does a redirect to:
%%   http://localhost:9999/static/src_browser.html

%% See also:
%%    http://www.pathwayslms.com/swipltuts/html/index.html
%%    https://swi-prolog.discourse.group/t/yet-another-web-applications-tutorial/566
%%    https://www.swi-prolog.org/howto/http/

:- module(src_browser, [src_browser_main/0, src_browser_main2/0]).

% :- set_prolog_flag(autoload, false).  % TODO: Seems to break plunit, qsave

:- use_module(library(lists), [append/3, member/2]).
:- use_module(library(error), [must_be/2, domain_error/2]).
:- use_module(library(pairs), [group_pairs_by_key/2, pairs_values/2]).
:- use_module(library(prolog_jiti), [jiti_list/1]).
:- use_module(library(apply), [maplist/2, maplist/3, maplist/4, maplist/5, exclude/3]).
:- use_module(library(thread), [concurrent_maplist/2, concurrent_forall/2]).
:- use_module(library(http/http_server), [http_server/1,
                                          http_read_json_dict/3,
                                          reply_json_dict/2, % TODO: Options=[status(201)]
                                          http_redirect/3
                                         ]).
:- use_module(library(http/http_files), [http_reply_from_files/3]).
% TODO: if using daemon, then: swipl src_browser.pl --port=.... --pidfile=/var/run/src_browser.pid
%       and kill $(cat /var/run/src_browser.pid)
% TODO: Support HTTPS: https://www.swi-prolog.org/pldoc/man?section=ssl-https-server
%                      /usr/share/doc/openssl/HOWTO/certificates.txt.gz
%                          openssl genrsa -out privkey.pem
%                          openssl req -new -x509 -key privkey.pem -out cacert.pem -days 1095
%                          ? openssl req -new -key privkey.pem -out cert.csr
%                      https://www.openssl.org/docs/manmaster/man1/CA.pl.html
%       ==> See ~/src/swipl-devel/packages/ssl/mkcerts.pl.in
%           - look for server-key.pem etc.
%             https://swi-prolog.discourse.group/t/debugging-failing-ssl-test/2073
% :- use_module(library(http/http_unix_daemon)).
% :- use_module(library(http_log)).
% :- set_setting(http:logfile, '/tmp/httpd.log').
:- use_module(library(http/http_path)).
:- use_module(library(http/http_error)). % TODO: remove - this decorates uncaught HTTP exceptions with stack-trace
:- use_module(library(uri)).
:- use_module(library(debug)).
:- use_module(library(optparse), [opt_arguments/3]).
:- use_module(library(readutil), [read_file_to_string/3]).
:- use_module(library(aggregate)). % TODO: do we use all of these?
:- use_module(library(solution_sequences), [distinct/1, distinct/2, order_by/2, group_by/4]). % TODO: do we use all of these?
:- use_module(library(yall)).   % For [S,A]>>atom_string(A,S) etc.
:- use_module('../pykythe/must_once.pl').
:- use_module('../pykythe/pykythe_utils.pl').

% The "base" Kythe facts, which are dynamically loaded at start-up.
:- dynamic kythe_node/7, kythe_edge/11, kythe_color_line/6.

% Convenience predicates for accessing the base Kythe facts,
% using vname(Signature, Corpus, Root, Path, Language).
% We also define vname0: Corpus, Root, Path, Language

%% TODO: Consider storing nodes as Signature-Corpus-Root-Path-Language
%%       and a dict of FactName:ValueValue (so, a single fact for a
%%       node).
%! kythe_node(Source: vname, FactName:atom, FactValue:atom) is nondet.
kythe_node(vname(Signature, Corpus, Root, Path, Language),
           FactName, FactValue) :-
    kythe_node(Signature, Corpus, Root, Path, Language,
               FactName, FactValue).

%! kythe_edge(Source: vname, EdgeKind:atom, Target:vname).
% Kythe facts are of one of these forms:
%   (source, edge, target, /, "")
%   (source, edge, target, /kythe/ordinal, base10string)
%   (source, "", "", string, _)
kythe_edge(vname(Signature1, Corpus1, Root1, Path1, Language1),
           Edge,
           vname(Signature2, Corpus2, Root2, Path2, Language2)) :-
    kythe_edge(Signature1, Corpus1, Root1, Path1, Language1,
               Edge,
               Signature2, Corpus2, Root2, Path2, Language2).
% TODO: instead of using atom_concat/3 to create reverse edges,
%       initialize reverse_edge/2 from
%       src_browser:findall(E, kythe_edge(_,_,_,_,_,E,_,_,_,_,_), Edges0), sort(Edges0, Edges)
%       ( aggregate(set(E), ...) might be faster )
kythe_edge(vname(Signature1, Corpus1, Root1, Path1, Language1),
           ReverseEdge,
           vname(Signature2, Corpus2, Root2, Path2, Language2)) :-
    (  var(ReverseEdge)
    -> kythe_edge(Signature2, Corpus2, Root2, Path2, Language2,
                  Edge,
                  Signature1, Corpus1, Root1, Path1, Language1),
       atom_concat('%', Edge, ReverseEdge)
    ;  atom_concat('%', Edge, ReverseEdge),
       kythe_edge(Signature2, Corpus2, Root2, Path2, Language2,
                  Edge,
                  Signature1, Corpus1, Root1, Path1, Language1)
    ).

:- debug(log).    % enable log messages with debug(log, '...', [...]).
% :- debug(redirect_log).
% :- debug(request_json_log).

% TODO: remove this list
% List of all http debug flags (grep /usr/lib/swi-prolog/library/http/):
% :- debug(calc).
% :- debug(cookie).
% :- debug(daemon).
% :- debug(daemon(socket)).
% :- debug(false).
% :- debug(html(mailman)).
% :- debug(html(script)).
% :- debug(http_authenticate).
% :- debug(http(authenticate)).
% :- debug(http(cgi)).
% :- debug(http(connection)).
% :- debug(http(cookie)).
% :- debug(http(error)).
% :- debug(http(header)).
% :- debug(http(hook)).
% :- debug(http(keep_alive)).
% :- debug(http(nonce)).
% :- debug(http(open)).
% :- debug(http_path).
% :- debug(http(proxy)).
% :- debug(http(redirect)).
% :- debug(http(request)).
% :- debug(http(scheduler)).
% :- debug(http(send_request)).
% :- debug(http(server)).
% :- debug(http_session).
% :- debug(http_session(gc)).
% :- debug(http(spawn)).
% :- debug(http(transfer_encoding)).
% :- debug(http(worker)).
% :- debug(hub(broadcast)).
% :- debug(hub(event)).
% :- debug(hub(gate)).
% :- debug(hub(ready)).
% :- debug(hub(wait)).
% :- debug(json_arg).
% :- debug(logrotate).
% :- debug(multipart(bom)).
% :- debug(multipart(content)).
% :- debug(obsolete).
% :- debug(openid(associate)).
% :- debug(openid(authenticate)).
% :- debug(openid(ax)).
% :- debug(openid(check_authentication)).
% :- debug(openid(crypt)).
% :- debug(openid(resolve)).
% :- debug(openid(test)).
% :- debug(openid(verify)).
% :- debug(openid(yadis)).
% :- debug(post).
% :- debug(post_request).
% :- debug(proxy).
% :- debug(sgml_plugin).
% :- debug(websocket).
% :- debug(websocket(close)).
% :- debug(websocket(open)).

% :- debug(http(post_request)).   % TODO: remove
:- debug(http(request)).        % TODO: remove % TODO: figure out why If-modified-since and friends don't work
% :- debug(http_session).         % TODO: remove
:- debug(http(error)).          % TODO: remove
% :- debug(http_path).            % TODO: remove
% :- debug(http(header)).         % TODO: remove
% :- debug(http(hook)).           % TODO: remove

:- initialization(src_browser_main, main).

:- multifile http:location/3.
:- multifile user:file_search_path/2.

:- dynamic http:location/3.
:- dynamic user:file_search_path/2.

% See https://www.swi-prolog.org/howto/http/HTTPFile.html
% and library(http/mimetype).
% e.g.: file_content_type('foo.js', text/javascript, 'text/javascript; charset=UTF-8').

%! http:location(+Alias, -Expansion, -Options) is nondet.
%   The only current option is priority(...).
http:location(static, root(static), []).
http:location(files, root(files), []).
http:location(json, root(json), []).

src_browser_main :-
    run_tests, % TODO: remove
    src_browser_main2,
    % When started via initialization, need to handle inputs via REPL
    % TODO: start as daemon (see library(http/http_unix_daemon)).
    % See also library(main):main/0
    debug(log, 'Starting REPL ...', []),
    prolog.  % REPL

src_browser_main2 :-
    browser_opts(Opts),
    % set_prolog_flag(verbose_file_search, true),
    assert_server_locations(Opts),
    read_and_assert_kythe_facts,
    server(Opts).

% Not used -- a trivial REPL, in case prolog/0 or
% '$toplevel':'$toplevel'/0 doesn't work.

:- if(false).

repl :-
    read(Goal),
    (  Goal == end_of_file
    -> format('*** exiting src_browser~n', [])
    ;  E = error(_, _),         % avoid trapping abort, timeout, etc.
       (  catch_with_backtrace(Goal, E, handle_repl_throw(Goal, E))
       -> format('Result: ~q~n', [Goal])
       ;  format('*** fail ***~n', [])
       ),
       repl
    ).

handle_repl_throw(_Goal, E) :-
    print_message(error, E).

:- endif.

assert_server_locations(Opts) :-
    debug(log, 'files dir:  ~q', [Opts.filesdir]),
    debug(log, 'static dir: ~q', [Opts.staticdir]),
    asserta(user:file_search_path(files,  Opts.filesdir)),
    asserta(user:file_search_path(static, Opts.staticdir)).

% TODO: move the read/assert stuff to a separate module,
%       also the convenience preds (kythe_node/3, etc.)
read_and_assert_kythe_facts :-
    % TODO: open an issue about this (need to have an empty .qlf file to force
    %       saving the compiled facts)
    % TODO: files('kythe_facts') results in message:
    %       "recompiling QLF file (incompatible with current Prolog version)"
    %       even if silent(true) is specified.
    unload_file(files('kythe_facts')),
    garbage_collect,
    % loading speeds for consult / read-assertz / qlf: 25 : 7 : 1
    %          (consult generates source locations, etc.)
    %       https://swi-prolog.discourse.group/t/quick-load-files/1239/2
    %       https://swi-prolog.discourse.group/t/quick-load-files/1239/8
    load_files([files('kythe_facts')],
               [silent(false),
                optimise(true),
                imports([kythe_node/7,
                         kythe_edge/11])]),
    index_kythe_facts,
    thread_create(validate_kythe_facts, _, [detached(true)]).

%! adjust_color(+Corpus,+Root,+Path,+Language, +ColorPairs0, -ColorPairs) is det.
% Change token_color-'<PUNCTUATION>' to token_color-'<PUNCTUATION_REF>' in ColorPairs0
% if it's an anchor or tagged. (e.g., for clickable ".")
adjust_color(Corpus,Root,Path,Language, ColorPairs0, ColorPairs) :-
    % NOTE: assumes that kythe_node/7 facts have already been asserted
    % ColorPairs0 is of form:
    %    [column-0,end-3,lineno-1,start-0,token_color-'<VAR_BINDING>',value-loc] % signature: '@0:3<loc>'
    % TODO: This doesn't seem to fully fix the facts - see the patch-up code
    %       in anchor_to_lineno/2.
    (  select(token_color-'<PUNCTUATION>', ColorPairs0, ColorPairs1),
       memberchk(start-Start, ColorPairs1),
       memberchk(end-End, ColorPairs1),
       AnchorPunctuation = vname(_, Corpus,Root,Path,Language),
       kythe_node(AnchorPunctuation, '/kythe/loc/start', Start),
       kythe_node(AnchorPunctuation, '/kythe/loc/end', End),
       ( kythe_node(AnchorPunctuation,  '/kythe/node/kind', 'anchor')
       ; kythe_edge(AnchorPunctuation, '/kythe/edge/tagged', _)
       )
    -> ColorPairs = [token_color-'<PUNCTUATION_REF>'|ColorPairs1]
       % debug(log, 'ADJUST_COLOR: ~q', [ColorPairs]) % DO NOT SUBMIT
    ;  ColorPairs = ColorPairs0
    ).

kythe_color_all(Corpus, Root, Path, Language, ColorTerm) :-
    % Depend on ordering of the facts; if we can't depend on it,
    % then use setof/3:
    findall(Line,
            kythe_color_line(Corpus, Root, Path, Language, _LineNo, Line),
            ColorTerm).

% index_kythe_facts/0 takes a bit of time because it builds the
% JIT indexes; if you run it a second time, it's fast. (The indexes
% are used elsewhere, so no harm.)
% e.g.: Building the JIT indexes takes 8-10 seconds, validation takes 10 seconds
index_kythe_facts :-
    % Without the call to index_pred (kythe_edge/11, kythe_edge/3 had no change):
    %   Predicate                                     Indexed  Buckets Speedup Flags
    %   ============================================================================
    %   src_browser:kythe_node/7                        1+7   2,097,152  536399.3
    %                                                   1+4     524,288  299008.9
    %                                                   6+7     262,144    4821.3
    % With the call to index_pred:
    %   src_browser:kythe_node/7                        1+4     524,288  298977.2
    %                                                   6+7     262,144    4821.1
    %
    % kythe_node/7 1+7 would be generated by orphan_semantic/3,
    % but seems to not help anything.
    concurrent_count(10 * Cores, Cores, % will reduced to length of goals
        concurrent_maplist(index_pred,
                       [kythe_node(sig,_,_,_,_,_,_),                       % kythe_node/7 1
                      % kythe_node(sig,corpus,root,path,lang,_,_),         % kythe_node/7 1+4
                      % kythe_node(sig,_,_,_,_,_,value),                   % kythe_node/7 1+7
                        kythe_node(_,_,_,path,_,_,value),                  % kythe_node/7 4+7
                        kythe_node(_,_,_,_,_,fact,value),                  % kythe_node/7 6+7
                        kythe_edge(sig,corpus,root,path,lang,_,_,_,_,_,_), % kythe_edge/11 1
                        kythe_edge(_,_,_,_,_,_,sig,corpus,root,path,lang), % kythe_edge/11 7
                        kythe_edge(_,_,_,_,_,lang,sig,corpus,root,path,lang), % kythe_edge/11 6
                        kythe_edge(vname(sig,corpus,root,path,lang),_,_),  % kythe_edge/3 1
                        kythe_edge(_,_,vname(sig,corpus,root,path,lang)),  % kythe_edge/3 1
                        kythe_edge(vname(sig,corpus,root,path,lang),edge,_),
                        kythe_edge(_,edge,vname(sig,corpus,root,path,lang)),
                        kythe_edge(_,edge,_),
                        kythe_color_line(corpus,root,path,lang,_,_),       % kythe_color_line/6 3
                        kythe_color_line(corpus,root,path,lang,0,_)        % kythe_color_line/6 3+5
                       ])),
    garbage_collect,
    show_jiti,
    debug(log, 'JIT index done.', []).

validate_kythe_facts :-
    statistics(walltime, [T0_ms_valid, _]),
    statistics(process_cputime, T0),
    must_fail(orphan_semantic(_AnchorVname, _SemanticVname, _Edge)),
    forall(kythe_node(Vname, Name, Value),
           must_be(ground, kythe_node(Vname, Name, Value))),
    forall(kythe_edge(V1, Edge, V2),
           must_be(ground, kythe_edge(V1, Edge, V2))),
    % TODO: This test needs to change - /pykythe/color/_ facts no longer exist,
    %       but are in kythe_color_line/6.
    % TODO: forall-unique(kythe_node(Vname, _, _)
    forall(kythe_node(Vname, _, _),
           must_once( ( kythe_node(Vname, Name , _),
                        memberchk(Name, ['/kythe/node/kind',
                                         '/pykythe/type',
                                         '/pykythe/color/token_color']) ) )),
    % TODO: The following tests (anchor_to_lineno, anchor_to_line_chunks)
    %       aren't very useful because both of these predicates have
    %       fallback code (for situations where the source didn't parse).
    %       Need better tests.
    % concurrent_forall(kythe_node(Anchor, '/kythe/node/kind', 'anchor'),
    %        must_once( anchor_to_lineno(Anchor, _LineNo) )),
    % concurrent_forall(kythe_node(Anchor, '/kythe/node/kind', 'anchor'),
    %        must_once(( anchor_to_line_chunks(Anchor, _, Chunks),
    %                    Chunks \== [] ))),
    % show_jiti,    % Not needed - should be the same as the first one
    % validate_anchor_link_anchor, % DO NOT SUBMIT: fix this test, which is also slow
    statistics(walltime, [T2_ms_valid, _]),
    statistics(process_cputime, T2),
    Tvalid is T2 - T0,
    T_ms_valid is (T2_ms_valid - T0_ms_valid) * 0.001,
    debug(log, 'Validation done: ~3f sec. (real: ~3f sec.).', [Tvalid, T_ms_valid]),
    debug(log, '', []),
    debug(log, 'Server started: to stop, enter ctrl-D or "halt." (including the ".")', []).

semantic_or_tagged(Anchor) :-
    anchor_semantic(Anchor, _Semantic).
semantic_or_tagged(Anchor) :-
    kythe_edge(Anchor, '/kythe/edge/tagged', _).

index_pred(Goal) :-
    statistics(process_cputime, T0),
    ( Goal -> true ; true ),
    statistics(process_cputime, T1),
    T is T1 - T0,
    debug(log, 'Indexed ~q in ~3f sec', [Goal, T]).

% For some reason jiti_list/1 didn't do what I wanted, so extracting
% its core logic here, but needs better formatting:
show_jiti :-
    strip_module(kythe_node(_,_,_), Module, _),
    jiti_list(Module:_),
    findall(S, kythe_node(S,_,_,_,_,_,_), Sigs),
    length(Sigs, LenSigs),
    sort(Sigs, SigsSorted),
    length(SigsSorted, LenSigsSorted),
    debug(log, 'kythe_node(Signature): ~d entries, ~d unique.', [LenSigs, LenSigsSorted]).

% TODO: validate_anchor_link_anchor is incorrect:
% Semantic links have unique signatures ... this isn't true. For example
% if we can't resolve an attr to a single item (ast_raw.py at line 267: "ch0.type")
validate_anchor_link_anchor :-
    forall(anchor_link_anchor(AnchorVname1, Edge1, _SemanticVname, Edge2, AnchorVname2),
           must_once(setof(anchor_link_anchor(AnchorVname1, Edge1, SemanticVname2, Edge2, AnchorVname2),
                           anchor_link_anchor(AnchorVname1, Edge1, SemanticVname2, Edge2, AnchorVname2),
                           [_]))).

server(Opts) :-
    % See comments with "Support HTTPS" above.
    http_server([port(Opts.port),
                 % TODO: enable ssl (https):
                 % ssl([certificate_file('cacert.pem'), % or cert.csr?
                 %      key_file('privkey.pem')]),
                 workers(5)]).

browser_opts(Opts) :-
    validate_prolog_version,
    OptsSpec =
    [[opt(port), type(integer), default(9999), longflags([port]),
      help('Server port')],
     [opt(filesdir), type(atom), default('filesdir-must-be-specified'), longflags([filesdir]),
      help('Directory for the files\'s contents (for "files" URL) and for load_files(files(kythe_facts))')],
     [opt(staticdir), type(atom), default('staticdir-must-be-specified'), longflags([staticdir]),
      help('Directory for the static files (for "static" URL)')]
    ],
    opt_arguments(OptsSpec, Opts0, PositionalArgs),
    dict_create(Opts, opts, Opts0),
    must_once_msg(PositionalArgs = [], 'Unknown positional arg(s)').


%%%%%% HTTP handlers %%%%%%%%

% localhost:9999/ ... redirects to /static/src_browser.html
%      - for debugging, 'moved' can be cleared by chrome://settings/clearBrowserData
%        (Cached images and files)
:- http_handler(root(.),
                http_handler_redirect(
                    moved_temporary, % or moved - but that makes debugging a bit more difficult
                    static('src_browser.html')),
                []).

% Serve localhost:9999/static/ from 'static' directory (See also facts for http:location/3)
:- http_handler(static(.),
                pykythe_http_reply_from_files(static(.), [cache(true)]),
                [prefix]).
:- http_handler(files(.),
                pykythe_http_reply_from_files(files(.), [cache(true)]),
                [prefix]).

:- http_handler(root(json),     % localhost:9999/json
                reply_with_json, [priority(0)]).

pykythe_http_reply_from_files(Dir, Options, Request) :-
    (  false
    -> % TODO: remove the following code, for debugging file caching.
       %       See https://swi-prolog.discourse.group/t/how-to-debug-if-modified-since-with-http-reply-from-files/1892/3
       ( member(path_info(PathInfo), Request) -> true ; PathInfo = '' ),
       ( member(cache_control(CacheControl), Request) -> true ; CacheControl = '' ),
       http_files:locate_file(Dir, PathInfo, Path, _IsFile, Options), % TODO: fragile
       time_file(Path, FileTimeStamp),
       format_time(string(FileTime), '%FT%T%z', FileTimeStamp),
       get_time(NowTimeStamp),
       format_time(string(NowTime), '%FT%T%z', NowTimeStamp),
       debug(log, 'File modified [~w]: ~s (now: ~s) ~q', [CacheControl, FileTime, NowTime, PathInfo])
    ;  true
    ),
    http_reply_from_files(Dir, Options, Request).

http_handler_redirect(How, To, Request) :-
    memberchk(path(Base), Request),
    memberchk(request_uri(RequestURI), Request),
    http_absolute_location(To, ToURL, [relative_to(Base)]),
    uri_components(RequestURI, URI),
    uri_data(path, URI, ToURL, ToURI),
    uri_components(NewTo, ToURI),
    debug(redirect_log, 'Redirect: ~q', [[how:How, to:To, toURL:ToURL, requestURI:RequestURI, uri:URI, toURI:ToURI, newTo: NewTo]]),
    http_redirect(How, NewTo, Request).

reply_with_json(Request) :-
    % print_term_cleaned(Request, [], RequestPretty),
    % TODO: why doesn't thead_cputime give non-zero value?
    statistics(cputime, T0),
    must_be([method(post)], Request),
    % Doesn't show the 302 (or 301) redirect:
    %    request_uri('/json'), path('/json'),
    %    origin('http://localhost:9999'), content_type('application/json')
    http_handler_read_json_dict(Request, JsonIn), % [content_type("application/json")]),
    debug(request_json_log, 'Request(json): ~q', [JsonIn]),
    statistics(cputime, T1),
    Tdelta1 is T1 - T0,
    debug(timing, 'Request-JSON: ~q [~3f sec]', [JsonIn, Tdelta1]),
    must_once(
              json_response(JsonIn, JsonOut)), % TODO: improve this error handling
    statistics(cputime, T2),
    Tdelta2 is T2 - T1,
    debug(timing, 'Request-response: ~q [~3f sec]', [JsonIn, Tdelta2]),
    reply_json_dict(JsonOut, [width(0)]), % TODO: this is the most expensive part
    statistics(cputime, T3),
    Tdelta3 is T3 - T2,
    debug(timing, 'Request-reply: ~q [~3f sec]', [JsonIn, Tdelta3]).

json_response(json{fetch:FileName},
              json_result{file:FileName,
                          contents:Contents}) :-
    !,
    % This isn't used - it's been superseded by the handlers for
    % static(.) and files(.), which use pykythe_http_reply_from_files/2.
    % TODO: catch error(existence_error(source_sink,...),_)
    read_file_to_string(files(FileName), Contents, []).
json_response(json{anchor_xref: json{signature: Signature,
                                     corpus: Corpus,
                                     root: Root,
                                     path: Path,
                                     language: Language}},
              json{signature: Signature,
                   lineno: LineNo,
                   line: LineChunks,
                   corpus: Corpus, root: Root,
                   path: Path, language: Language,
                   semantics: SemanticVnamesJson,
                   semantic_node_values: SemanticNodeValuesJson,
                   edge_links: EdgeLinksJson}) :-
    !,
    AnchorVname = vname(Signature, Corpus, Root, Path, Language),
    % TODO: probably better to use nested setof/bagof, but with
    %       library(solution_sequences) for ordering, grouping
    anchor_to_line_chunks(AnchorVname, LineNo, LineChunks),
    debug(log, 'Xref ~q lineno: ~q', [[signature:Signature, corpus:Corpus, root:Root, path:Path, language:Language], LineNo]),
    anchor_links_grouped(AnchorVname, SemanticNodeValues, EdgeLinks0),
    maplist([Edge-PathAnchors, Edge-PathLines]>>
                maplist(path_anchors_to_line_chunks, PathAnchors, PathLines),
            EdgeLinks0, EdgeLinks),
    setof_or_empty(S, anchor_semantic_json(AnchorVname, S), SemanticVnamesJson),
    maplist([Key-Value, json{kind:Key, value:Value}]>>true,
            SemanticNodeValues, SemanticNodeValuesJson),
    maplist([Edge-Links, json{edge: Edge, links: LinksJson}]>>
                maplist(link_to_dict, Links, LinksJson),
            EdgeLinks, EdgeLinksJson).
json_response(json{src_browser_file:
                  json{corpus:Corpus, root:Root, path:Path}},
              Contents) :-
    !,
    color_data_one_file(Corpus, Root, Path, Contents).
json_response(json{src_file_tree: _}, PathTreeJson) :-
    !,
    setof(Path, file_path(Path), PathNames),
    files_to_tree(PathNames, PathTree),
    tree_to_json(PathTree, PathTreeJson).

% TODO: Can we use library(solution_sequences) group_by/4?  It has
%       bagof rather than setof at bottom, which is not necessarily a
%       bad thing, as it might show errors in the Kythe facts
%       (although probably not -- duplicates should have been removed
%       by the processing pipeline).
%! anchor_links_grouped(+AnchorVname, -SemanticNodeValues, -GroupedLinks) is det.
anchor_links_grouped(AnchorVname, SemanticNodeValues, GroupedLinks) :-
    anchor_links(AnchorVname, SemanticNodeValues, SortedLinks),
    group_pairs_by_key(SortedLinks, GroupedLinks0),
    maplist(group_edge_by_files, GroupedLinks0, GroupedLinks).

group_edge_by_files(Edge-Vnames, Edge-GroupVnamePaths) :-
    maplist(path_pair_vname, Vnames, VnamePaths),
    group_pairs_by_key(VnamePaths, GroupVnamePaths0),
    maplist(path_vname, GroupVnamePaths0, GroupVnamePaths).

path_vname(Vname0-Signatures, Vname0-Vnames) :-
    maplist(vname0_join_signature(Vname0), Signatures, Vnames).

%! anchor_links(+AnchorVname, -SemanticNodeValues, -SortedLinks) is det.
anchor_links(AnchorVname, SemanticNodeValues, SortedLinks) :-
    % TODO: filter Edge1 by anchor_out_edge?
    setof_or_empty(Edge2-AnchorVname2flipped,
                   anchor_link_anchor_sort_order(AnchorVname, Edge2, AnchorVname2flipped),
                   SortedLinks0),
    maplist(pair_vname_remove_start, SortedLinks0, SortedLinks),
    setof_or_empty(NodeKind-NodeValue,
                   node_link_node_value(AnchorVname, NodeKind, NodeValue), SemanticNodeValues).

path_anchors_to_line_chunks(vname0(Corpus, Root, Path, Language)-Anchors,
                            path{corpus:Corpus, root:Root, path:Path, language:Language,
                                 lines:Lines}) :-
    maplist(anchor_to_line_chunks, Anchors, LineNos, LinesLineChunks),
    maplist(zip_lines, Anchors, LineNos, LinesLineChunks, Lines).

zip_lines(vname(Signature, Corpus, Root, Path, Language),
          LineNo, LineChunks,
          line{lineno:LineNo, line:LineChunks,
               signature: Signature,
               corpus: Corpus, root: Root,
               path: Path, language: Language}).

link_to_dict(vname(Signature, Corpus, Root, Path, Language),
             json{signature: Signature,
                  corpus: Corpus, root: Root,
                  path: Path, language: Language}) :- !.
link_to_dict(vname_flip(Corpus, Root, Path, Signature, Language),
             json{signature: Signature,
                  corpus: Corpus, root: Root,
                  path: Path, language: Language}) :- !.
link_to_dict(Json, Json) :-
    must_be(dict, Json),
    is_dict(Json, Tag),
    must_be(oneof([line,path]), Tag).

% TODO: combine with pykythe_utils:pykythe_json_read_dict?
http_handler_read_json_dict(Request, JsonIn) :-
    http_read_json_dict(Request, JsonIn,
                        [value_string_as(atom), end_of_file(@(end)), default_tag(json),
                         true(#(true)),false(#(false)),null(#(null))]).

%! anchor_link_anchor_sort_order(+AnchorVname, -Edge2, -AnchorVname2flipped) is det.
anchor_link_anchor_sort_order(AnchorVname, Edge2, AnchorVnameSort) :-
    anchor_link_anchor(AnchorVname, _Edge1, _SemanticVname, Edge2, AnchorVname2),
    vname_sort(AnchorVname2, AnchorVnameSort).

% An orphan semantic doesn't have an associated anchor
orphan_semantic(AnchorVname1, SemanticVname, Edge) :-
    kythe_node(AnchorVname1, '/kythe/node/kind', 'anchor'),
    kythe_edge(AnchorVname1, Edge, SemanticVname),
    \+ (kythe_edge(AnchorVname2, _Edge2, SemanticVname),
        kythe_node(AnchorVname2, '/kythe/node/kind', 'anchor')).

% TODO: orphan semantics for non-anchors

anchor_link_anchor(AnchorVname1, Edge1, SemanticVname, Edge2, AnchorVname2) :-
    kythe_node(AnchorVname1, '/kythe/node/kind', 'anchor'),
    node_link_node(AnchorVname1, Edge1, SemanticVname, Edge2, AnchorVname2),
    kythe_node(AnchorVname2, '/kythe/node/kind', 'anchor').

% Note that because the graph is bidirectional (e.g.,
% Edge1='/kythe/edge/ref', Edge2='%/kythe/edge/ref'), it is possible
% that Vname1 = Vname2.
node_link_node(Vname1, Edge1, SemanticVname, Edge2, Vname2) :-
    kythe_edge(Vname1, Edge1, SemanticVname),
    kythe_edge(Vname2, Edge2, SemanticVname).

node_link_node_value(Vname, EdgeNodeKind, Value) :-
    kythe_edge(Vname, Edge, NodeVname),
    \+ kythe_node(NodeVname, '/kythe/node/kind', 'anchor'),
    kythe_node(NodeVname, Name, Value),
    format(atom(EdgeNodeKind), '(~w)~w', [Edge, Name]).

pair_vname_remove_start(Key-VnameSort, Key-Vname) :-
    vname_sort(Vname, VnameSort).

% Change the ordering of items in a vname, for sorting
vname_flip(vname(Signature, Corpus, Root, Path, Language),
           vname_flip(Corpus, Root, Path, Signature, Language)).

anchor_semantic_json(AnchorVname, SemanticJson) :-
    anchor_semantic(AnchorVname, Semantic),
    link_to_dict(Semantic, SemanticJson).


% For testing check/0:  DO NOT SUBMIT
do_not_submit0(AnchorVname, SemanticJsonSet) :-
    setof_or_empty(SemanticJson, Semantic^( anchor_semantic(AnchorVname, Semantic),
                                            link_to_dict(Semantic, SemanticJson) ),
                   SemanticJsonSet).
do_not_submit1(AnchorVname, SemanticJsonSet) :-
    setof(SemanticJson, Semantic^( anchor_semantic(AnchorVname, Semantic),
                                   link_to_dict(Semantic, SemanticJson) ),
          SemanticJsonSet).

do_not_submit2(SemanticJsonSet) :-
    setof_or_empty(SemanticJson, Semantic^link_to_dict(Semantic, SemanticJson),
                   SemanticJsonSet).


anchor_semantic(AnchorVname, Semantic) :-
    kythe_node(AnchorVname, '/kythe/node/kind', 'anchor'),
    kythe_edge(AnchorVname, Edge, Semantic),
    semantic_edge(Edge).

% TODO: add all other appropriate edges from https://kythe.io/docs/schema/
% TODO: consider defining this by what is *not* a semantic edge
% semantic_edge/1 is for anchor->semantic edges that define semantics
% so, for example, a diagnostic (/kythe/edge/tagged) would not be a
% semantic edge.
semantic_edge('/kythe/edge/defines').
semantic_edge('/kythe/edge/defines/binding').
semantic_edge('/kythe/edge/ref').
semantic_edge('/kythe/edge/ref/call').
semantic_edge('/kythe/edge/ref/call/implicit').
semantic_edge('/kythe/edge/ref/doc'). % TODO: should this be a semantic edge?
semantic_edge('/kythe/edge/ref/file').
semantic_edge('/kythe/edge/ref/implicit').
semantic_edge('/kythe/edge/ref/imports').
semantic_edge('/kythe/edge/ref/includes').
semantic_edge('/kythe/edge/ref/init').

% anchor/out_edge/1 is generated manually by scanning pykythe.pl
%    for /kythe/edge/
% TODO: add all other edges from https://kythe.io/docs/schema/
anchor_out_edge('/kythe/edge/childof').
anchor_out_edge('/kythe/edge/defines').
anchor_out_edge('/kythe/edge/defines/binding').
anchor_out_edge('/kythe/edge/ref').
anchor_out_edge('/kythe/edge/ref/call').
anchor_out_edge('/kythe/edge/ref/file').
anchor_out_edge('/kythe/edge/ref/imports').
anchor_out_edge('/kythe/edge/tagged').
anchor_out_edge('%/kythe/edge/childof').
anchor_out_edge('%/kythe/edge/defines').
anchor_out_edge('%/kythe/edge/defines/binding').
anchor_out_edge('%/kythe/edge/ref').
anchor_out_edge('%/kythe/edge/ref/call').
anchor_out_edge('%/kythe/edge/ref/file').
anchor_out_edge('%/kythe/edge/ref/imports').
anchor_out_edge('%/kythe/edge/tagged').

% TODO: currently unused
kythe_anchor(Vname, Start, End, Token) :-
    kythe_node(Vname, '/kythe/node/kind', anchor),
    kythe_node(Vname, '/kythe/loc/start', StartStr),
    kythe_node(Vname, '/kythe/loc/end', EndStr),
    term_string(Start, StartStr),
    term_string(End, EndStr),
    Len is End - Start,
    Vname = vname(_, Corpus, Root, Path, _),
    kythe_node(vname('', Corpus, Root, Path, _), '/kythe/text', SourceText),
    sub_string(SourceText, Start, Len, _, TokenStr),
    atom_string(Token, TokenStr).

% TODO: Escape '/' in Corpus, Root
file_path(CombinedPath) :-
    kythe_file(Corpus, Root, Path, _Language),
    % TODO: escape '/' inside Corpus, Root
    format(atom(CombinedPath), '~w/~w/~w', [Corpus, Root, Path]).

kythe_file(Corpus, Root, Path, Language) :-
    kythe_node(vname('',Corpus,Root,Path,_), '/kythe/node/kind', file),
    (  kythe_node(vname('',Corpus,Root,Path,_), '/kythe/language', Language)
    -> true
    ;  file_name_extension(_, Extension, Path),
       guess_language(Extension, Language)
    ).

guess_language(py, python).
guess_language(Extension, _) :-
    domain_error(file_name_extension, Extension).

tree_to_json([X|Xs], Ys) :-
    maplist(tree_to_json, [X|Xs], Ys).
tree_to_json(file(N,Path), json([type=file, name=N, path=Path])).
tree_to_json(dir(N,Path,Children), json([type=dir, name=N, path=Path, children=ChildrenDict])) :-
    tree_to_json(Children, ChildrenDict).

color_data_one_file(Corpus, Root, Path,
                    json{corpus:Corpus, root:Root, path:Path, language:Language,
                         lines:ColorTextLines}) :-
    kythe_file(Corpus,Root,Path,Language),
    kythe_color_all(Corpus,Root,Path,Language, ColorAll0),
    maplist(verify_color_items, ColorAll0), % TODO: delete
    maplist(maplist(add_color_edges(Corpus,Root,Path,Language)), ColorAll0, ColorTextLines).

verify_color_items(ColorItems) :-
    % TODO: delete this validation
    exclude(has_start, ColorItems, WithoutStart),
    must_once([] == WithoutStart),
    maplist([Item, Key-Item]>>get_dict(start, Item, Key), ColorItems, KeyedColorItems),
    keysort(KeyedColorItems, KeyedColorItemSorted),
    must_once(KeyedColorItems == KeyedColorItemSorted).

has_start(Item) :- get_dict(start, Item, _).

add_color_edges(Corpus,Root,Path,Language, ColorAll0, ColorAll) :-
    (   ColorAll0.token_color == '<PUNCTUATION>'
    ->  (   kythe_node_punctuation_linkable(ColorAll0.signature,
                                            Corpus, Root, Path, Language,
                                            ColorAll0.start, ColorAll0.end)
        ->  % TODO: assert exactly one AnchorPunctuation
            %       setof(_, ...linkable(...), [AnchorPunctuation])
            put_dict(token_color, ColorAll0, '<PUNCTUATION_REF>', ColorAll1)
        ;   put_dict(signature, ColorAll0, '', ColorAll1)
        )
    ;   ColorAll1 = ColorAll0
    ),
    get_link_edges(Corpus, Root, Path, Language, ColorAll1, ColorAll).

kythe_node_punctuation_linkable(Signature, Corpus,Root,Path,Language, Start, End) :-
    Signature \== '',
    AnchorPunctuation = vname(Signature, Corpus,Root,Path,Language),
    kythe_node(AnchorPunctuation, '/kythe/loc/start', Start),
    kythe_node(AnchorPunctuation, '/kythe/loc/end', End),
    (   kythe_node(AnchorPunctuation, '/kythe/node/kind', 'anchor')
    ;   kythe_edge(AnchorPunctuation, '/kythe/edge/tagged', _)
    ).

get_link_edges(Corpus, Root, Path, Language, ColorAll1, ColorAll) :-
    % We ignore ColorAll1.signature - it's '' for '<BARE>'
    % Note the use of Signature -- it gets instantiated by a lookup to
    % /kythe/loc/start and then edges are found. The lookup gives
    % either 0 or 1 restuls (Item.start might not have any edges
    % associated with it).
    (   Vname = vname(Signature, Corpus, Root, Path, Language),
        kythe_node(Vname, '/kythe/loc/start', ColorAll1.start),
        kythe_node(Vname, '/kythe/loc/end', ColorAll1.end),  % TODO: not needed?
        vname_vname0(Vname, Signature, Vname0),
        % There can be multiple edges with the same label (but
        % different targets), so leave as a list and don't combine
        % into a dict.
        setof(json{edge:Edge,target:TargetJson},
              node_and_edge_json(Signature, Vname0, Edge, TargetJson),
              Edges)
    ->  put_dict(edges, ColorAll1, Edges, ColorAll2),
        put_dict(signature, ColorAll2, Signature, ColorAll)
    ;   put_dict(edges, ColorAll1, [], ColorAll)
    ).

add_links(Vname0, LineNo-Items, LineNo-AppendedItems) :-
    maplist(add_link(Vname0), Items, AppendedItems).

add_link(Vname0, Item, ItemWithEdges) :-
    Start = Item.start,
    % Note the use of Signature -- it gets instantiated by a lookup to
    % /kythe/loc/start and then edges are found. The lookup gives
    % either 0 or 1 result (Item.start might not have any edges
    % associated with it).
    vname_vname0(Vname, Signature, Vname0),
    (  kythe_node(Vname, '/kythe/loc/start', Start),
       % There can be multiple edges with the same label (but
       % different targets, so leave as a list and don't combine into
       % a dict.
       setof(json{edge:Edge,target:TargetJson},
             node_and_edge_json(Signature, Vname0, Edge, TargetJson),
             Edges)
    -> true
    ;  Edges = []
    ),
    put_dict(edges, Item, Edges, ItemWithEdges).

node_and_edge_json(Signature, Vname0, Edge, TargetJson) :-
    node_and_edge(Signature, Vname0, Edge, Target),
    vname_json(Target, TargetJson).

node_and_edge(Signature, Vname0, Edge, Target) :-
    vname_vname0(Vname, Signature, Vname0),
    node_and_edge(Vname, Edge, Target).

node_and_edge(Vname, Edge, Target) :-
    kythe_edge(Vname, Edge, Target).

vname_json(vname(Signature,Corpus,Root,Path,Language),
           json{signature:Signature,corpus:Corpus,root:Root,path:Path,language:Language}).

vname_signature(vname(Signature,_Corpus,_Root,_Path,_Language), Signature).

vname_vname0(vname(Signature,Corpus,Root,Path,Language),
             Signature,
             vname0(Corpus,Root,Path,Language)).

vname_vname0(vname(_Signature,Corpus,Root,Path,Language),
             vname0(Corpus,Root,Path,Language)).

path_pair_vname(vname(Signature,Corpus,Root,Path,Language),
                vname0(Corpus,Root,Path,Language)-Signature).

vname0_join_signature(vname0(Corpus,Root,Path,Language), Signature,
                      vname(Signature,Corpus,Root,Path,Language)).

vname_sort(vname(Signature, Corpus, Root, Path, Language),
           vname_sort(Corpus, Root, Path, Start, Language, Signature)) :-
    (  var(Start)               % No need to do the lookup if nonvar
    -> kythe_node(Signature, Corpus, Root, Path, Language, '/kythe/loc/start', Start)
    ;  true
    ).

%! anchor_to_line_chunks(+AnchorVname:vname, +LineNo:int, -Chunks:list(dict)) is semidet.
% Given an AnchorVname, get all the color chunks (in order) for the
% line that anchor is in. Can fail if the anchor is invalid (and if
% there isn't a color anchor that matches the token anchor).
% TODO: refactor with color_data_one_file
anchor_to_line_chunks(AnchorVname, LineNo, Chunks) :-
    anchor_to_lineno(AnchorVname, LineNo),
    vname_vname0(AnchorVname, Vname0),
    keyed_color_chunks(Vname0, LineNo, Chunks).

anchor_to_lineno(AnchorVname, LineNo) :-
    % Some tokens don't have a signature in the color data (see also
    % add_color_edges_and_key/6).
    % Fix kythe_color_all facts to contain signatures for bare tokens.
    AnchorVname = vname(_Signature,Corpus,Root,Path,Language),
    must_once(kythe_node(AnchorVname, '/kythe/loc/start', Start)),
    (   kythe_color_line(Corpus, Root, Path, Language, LineNo, LineChunks),
        member(Chunk, LineChunks),
        Chunk.start = Start
    ->  true
    ;   LineNo = 1,
        debug(log, 'No color ( anchor_to_lineno) for ~q', [AnchorVname])
    ).

<<<<<<< HEAD
keyed_color_chunk(Vname0, LineNo, Start-color{start:Start, end:End,
                                              lineno:LineNo, column:Column,
                                              signature:Signature,
                                              token_color:TokenColor, value:Value}) :-
=======
keyed_color_chunks(Vname0, LineNo, Chunks) :-
>>>>>>> 7fcea58d
    must_be(integer, LineNo),
    % TODO: This can be simplified DO NOT SUBMIT
    must_once(Vname0 = vname0(Corpus,Root,Path,Language)),
    (   kythe_color_line(Corpus, Root, Path, Language, LineNo, Chunks)
    *-> true
    ;   % TODO: this code doesn't get executed? - FIXME(34)
        vname_vname0(AnchorVname, Signature, Vname0),
        kythe_node(AnchorVname, '/kythe/loc/start', Start),
        kythe_node(AnchorVname, '/kythe/loc/end', End),
        Column = 0,
        TokenColor = '<BARE>',  % DO NOT SUBMIT
        Value = 'xxxxxx', % DO NOT SUBMIT
        debug(log, 'No color (keyed_color_chunk) for ~q ~q:(~q:~q)', [AnchorVname, LineNo, Start, End]),
        Chunks = [color{start:Start, end:End,
                        lineno:LineNo, column:Column,
                        signature:Signature,
                        token_color:TokenColor, value:Value}]
    ).

vname_neg_num_edges(Vname, MinNumEdges, NegNumEdges) :-
    setof(Edge-Vname2, kythe_edge(Vname, Edge, Vname2), Edges),
    length(Edges, NumEdges),
    NumEdges >= MinNumEdges,
    NegNumEdges is -NumEdges.

most_edges :-
    aggregate(set(N-V), vname_neg_num_edges(V, 2, N), L),
    aggregate(count, V^N^vname_neg_num_edges(V, 2, N), Len),
    aggregate(count, V^N^vname_neg_num_edges(V, 0, N), LenAll),
    format('# vnames: ~w (~w including 1-edge)~n', [Len, LenAll]),
    pykythe_utils:at_most(L, 20, L0),
    forall(member(A, L0), format('~q~n', [A])).

:- meta_predicate setof_or_empty(?, ^, ?).
setof_or_empty(Template, Goal, Set) :-
    (   setof(Template, Goal, Set)
    *-> true
    ;   Set = []
    ).


% Add a timestamp to thread messages (which are typically from the http server).
:- multifile prolog:message_prefix_hook/2.
prolog:message_prefix_hook(thread, Prefix) :-
    thread_self(Me),
    % Me \== main,
    thread_property(Me, id(Id)),
    get_time(NowTimeStamp),
    % %FT adds 2020-02-23T; % %z adds '-0800'
    format_time(string(NowTime), '%T', NowTimeStamp),
    format(atom(Prefix), '[Thread ~w ~w] ', [Id, NowTime]).


%! concurrent_count(+Max, -Cores, :Goal) is nondet.
% A utility for controlling the number of concurrent threads.
% Max can be an expression allowed  on the r.h.s. of is/2;
%   it can include the number of cores by using the Cores logical variable, e.g.:
%     concurrent_count(2 * Cores, Cores, my_goal(...)).
?- meta_predicate concurrent_count(+, ?, 0).
concurrent_count(Max, Cores, Goal) :-
    current_prolog_flag(cpu_count, Cores),
    MaxValue is Max,
    setup_call_cleanup(set_prolog_flag(cpu_count, MaxValue),
                       Goal,
                       set_prolog_flag(cpu_count, Cores)).


%%%%%%%%%%%%%%%%%%%%%%%%%%

% Transform a list of file names to a tree for browser.

files_to_tree(Files, Tree) :-
    maplist(split_on_slash, Files, SplitFiles),
    list_to_tree(SplitFiles, [], Tree).

split_on_slash(Str, Split) :-
    split_string(Str, '/', '', SplitStr),
    maplist(string_atom, SplitStr, Split0),
    once(append(First, [Last], Split0)), % like last/2 but also gets first part.
    maplist(wrap_dir, First, FirstWrapped),
    append(FirstWrapped, [file(Last)], Split).

wrap_dir(Dir, dir(Dir)).

string_atom(Str, Atom) :- atom_string(Atom, Str).

list_to_tree(List, Prefix, Tree) :-
    maplist(head_tail_pair, List, HeadTail),
    keysort(HeadTail, HeadTailSorted),
    group_pairs_by_key(HeadTailSorted, HeadTailGroup),
    maplist(subtree(Prefix), HeadTailGroup, Tree).

subtree(Prefix, Item-Sublist, Result) :-
    subtree_(Item, Sublist, Prefix, Result).

subtree_(dir(Dir), Sublist, Prefix, dir(Dir,Path,Children)) :-
    append(Prefix, [Dir], Prefix2),
    atomic_list_concat(Prefix2, '/', Path),
    list_to_tree(Sublist, Prefix2, Children).
subtree_(file(File), [[]], Prefix, file(File,Path)) :-
    append(Prefix, [File], Prefix2),
    atomic_list_concat(Prefix2, '/', Path).

head_tail_pair([Hd|Tl], Hd-Tl).

%%%%%%%%%%%%%%%%%%%%%%%%%%

% :- use_module(library(check)).  % DO NOT SUBMIT
% % TODO: trap print_message(informational,check(pass(Message)))
% ?- check.                       % DO NOT SUBMIT

:- use_module(library(plunit)).

:- begin_tests(file_tree).

t1(Ftree) :-
    F = ['x',
         'a/b/x1',
         'a/b/x2',
         'a/c',
         'a/d/e/x3'
        ],
    files_to_tree(F, Ftree),
    tree_to_json(Ftree, FtreeJson),
    with_output_to(atom(JsonAtom),
                   (current_output(JsonStream),
                    pykythe_json_write_dict_nl(JsonStream, FtreeJson))),
    % format('~w~n', [JsonAtom]),
    assertion(JsonAtom == '[ {"type":"dir", "name":"a", "path":"a", "children": [ {"type":"dir", "name":"b", "path":"a/b", "children": [ {"type":"file", "name":"x1", "path":"a/b/x1"},  {"type":"file", "name":"x2", "path":"a/b/x2"} ]},  {"type":"dir", "name":"d", "path":"a/d", "children": [ {"type":"dir", "name":"e", "path":"a/d/e", "children": [ {"type":"file", "name":"x3", "path":"a/d/e/x3"} ]} ]},  {"type":"file", "name":"c", "path":"a/c"} ]},  {"type":"file", "name":"x", "path":"x"} ]\n').

test(f1, [true]) :-
    t1(Ftree),
    assertion(
              [dir(a, 'a',
                   [dir(b, 'a/b',
                        [file(x1, 'a/b/x1'), file(x2, 'a/b/x2')]
                       ),
                    dir(d, 'a/d',
                        [
                         dir(e, 'a/d/e',
                             [file(x3, 'a/d/e/x3')]
                            )
                        ]
                       ),
                    file(c, 'a/c')
                   ]
                  ),
               file(x, 'x')
              ]
             = Ftree).

:- end_tests(file_tree).

end_of_file.<|MERGE_RESOLUTION|>--- conflicted
+++ resolved
@@ -877,14 +877,7 @@
         debug(log, 'No color ( anchor_to_lineno) for ~q', [AnchorVname])
     ).
 
-<<<<<<< HEAD
-keyed_color_chunk(Vname0, LineNo, Start-color{start:Start, end:End,
-                                              lineno:LineNo, column:Column,
-                                              signature:Signature,
-                                              token_color:TokenColor, value:Value}) :-
-=======
 keyed_color_chunks(Vname0, LineNo, Chunks) :-
->>>>>>> 7fcea58d
     must_be(integer, LineNo),
     % TODO: This can be simplified DO NOT SUBMIT
     must_once(Vname0 = vname0(Corpus,Root,Path,Language)),
